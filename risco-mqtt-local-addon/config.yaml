--- conflicted
+++ resolved
@@ -1,16 +1,8 @@
 name: Risco local MQTT
-<<<<<<< HEAD
 version: 2023.7.3
 slug: risco-mqtt-local-addon
 description: Risco alarm HA integration using local TCP communication and MQTT
 url: https://ghcr.io/markxroberts/risco-mqtt-local
-=======
-version: 0.4.3
-slug: risco-mqtt-local-addon
-description: Risco alarm HA integration using local TCP communication and MQTT
-url: https://github.com/vanackej/risco-mqtt-local
-image: "ghcr.io/vanackej/risco-mqtt-local-addon-{arch}"
->>>>>>> eba9dd88
 arch:
   - aarch64
   - amd64
