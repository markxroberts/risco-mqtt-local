--- conflicted
+++ resolved
@@ -342,20 +342,11 @@
     logger.verbose(`[Panel => MQTT] Published zone status ${zoneStatus} on zone ${zone.Label}`);
   }
   function publishOutputStateChange(output: Output) {
-<<<<<<< HEAD
     const outputStatus = outputState(output.Status)
     mqttClient.publish(`${config.mqtt_alarm_topic}/alarm/output/${output.Id}/status`, outputStatus, {
       qos: 1, retain: false,
     });
     logger.verbose(`[Panel => MQTT] Published output status ${outputStatus} on output ${output.Label}`);
-=======
-    let outputStatus = outputState(output.Status);
-    }
-    mqttClient.publish(`${config.mqtt_alarm_topic}/alarm/output/${output.Id}/status`, outputStatus ? '1' : '0', {
-      qos: 1, retain: false,
-    });
-    logger.verbose(`[Panel => MQTT] Published output status ${outputStatus} ${output.Status} on output ${output.Label}`);
->>>>>>> 14ee75b1
   }
 
   function publishZoneBypassStateChange(zone: Zone) {
